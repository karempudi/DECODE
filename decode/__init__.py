--- conflicted
+++ resolved
@@ -4,13 +4,8 @@
 
 """
 
-<<<<<<< HEAD
 __version__ = '0.10.0.alpha.3'  # do not modify by hand set and sync with bumpversion
-__author__ = 'Lucas-Raphael Müller, Artur Speiser'
-=======
-__version__ = '0.10.0.alpha.2'  # do not modify by hand set and sync with bumpversion
 __author__ = 'Lucas-Raphael Mueller, Artur Speiser'
->>>>>>> 9d00d1ca
 __repo__ = 'https://github.com/TuragaLab/DECODE/master/gateway.yaml'  # main repo
 __gateway__ = 'https://raw.githubusercontent.com/TuragaLab/DECODE/master/gateway.yaml'  # gateway
 
